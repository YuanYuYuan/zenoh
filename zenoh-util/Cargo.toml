--- conflicted
+++ resolved
@@ -47,9 +47,5 @@
 pnet = "0.26.0"
 
 [dependencies.async-std]
-<<<<<<< HEAD
-version = "1.6.2"
-=======
 version = "=1.6.2"
->>>>>>> 48bf8533
 features = ["unstable"]