//
// Copyright (c) 2023 ZettaScale Technology
//
// This program and the accompanying materials are made available under the
// terms of the Eclipse Public License 2.0 which is available at
// http://www.eclipse.org/legal/epl-2.0, or the Apache License, Version 2.0
// which is available at https://www.apache.org/licenses/LICENSE-2.0.
//
// SPDX-License-Identifier: EPL-2.0 OR Apache-2.0
//
// Contributors:
//   ZettaScale Zenoh Team, <zenoh@zettascale.tech>
//
<<<<<<< HEAD
use clap::{ArgMatches, Command};
=======
use async_std::task;
use clap::Parser;
>>>>>>> e8607a8b
use futures::future;
use git_version::git_version;
use std::collections::HashSet;
use zenoh::config::{Config, ModeDependentValue, PermissionsConf, PluginLoad, ValidatedMap};
use zenoh::plugins::PluginsManager;
use zenoh::prelude::{EndPoint, WhatAmI};
use zenoh::runtime::{AdminSpace, Runtime};

const GIT_VERSION: &str = git_version!(prefix = "v", cargo_prefix = "v");

lazy_static::lazy_static!(
    static ref LONG_VERSION: String = format!("{} built with {}", GIT_VERSION, env!("RUSTC_VERSION"));
);

const DEFAULT_LISTENER: &str = "tcp/[::]:7447";

<<<<<<< HEAD
#[tokio::main]
async fn main() {
    let mut log_builder =
        env_logger::Builder::from_env(env_logger::Env::default().default_filter_or("z=info"));
    #[cfg(feature = "stats")]
    log_builder.format_timestamp_millis().init();
    #[cfg(not(feature = "stats"))]
    log_builder.init();
=======
#[derive(Debug, Parser)]
#[command(version=GIT_VERSION, long_version=LONG_VERSION.as_str(), about="The zenoh router")]
struct Args {
    /// The configuration file. Currently, this file must be a valid JSON5 or YAML file.
    #[arg(short, long, value_name = "PATH")]
    config: Option<String>,
    /// Locators on which this router will listen for incoming sessions. Repeat this option to open several listeners.
    #[arg(short, long, value_name = "ENDPOINT")]
    listen: Vec<String>,
    /// A peer locator this router will try to connect to.
    /// Repeat this option to connect to several peers.
    #[arg(short = 'e', long, value_name = "ENDPOINT")]
    connect: Vec<String>,
    /// The identifier (as an hexadecimal string, with odd number of chars - e.g.: A0B23...) that zenohd must use. If not set, a random unsigned 128bit integer will be used.
    /// WARNING: this identifier must be unique in the system and must be 16 bytes maximum (32 chars)!
    #[arg(short, long)]
    id: Option<String>,
    /// A plugin that MUST be loaded. You can give just the name of the plugin, zenohd will search for a library named 'libzenoh_plugin_<name>.so' (exact name depending the OS). Or you can give such a string: "<plugin_name>:<library_path>
    /// Repeat this option to load several plugins. If loading failed, zenohd will exit.
    #[arg(short = 'P', long)]
    plugin: Vec<String>,
    /// Directory where to search for plugins libraries to load.
    /// Repeat this option to specify several search directories.
    #[arg(long, value_name = "PATH")]
    plugin_search_dir: Vec<String>,
    /// By default zenohd adds a HLC-generated Timestamp to each routed Data if there isn't already one. This option disables this feature.
    #[arg(long)]
    no_timestamp: bool,
    /// By default zenohd replies to multicast scouting messages for being discovered by peers and clients. This option disables this feature.
    #[arg(long)]
    no_multicast_scouting: bool,
    /// Configures HTTP interface for the REST API (enabled by default on port 8000). Accepted values:
    ///   - a port number
    ///   - a string with format `<local_ip>:<port_number>` (to bind the HTTP server to a specific interface)
    ///   - `none` to disable the REST API
    #[arg(long, value_name = "SOCKET")]
    rest_http_port: Option<String>,
    /// Allows arbitrary configuration changes as column-separated KEY:VALUE pairs, where:
    ///   - KEY must be a valid config path.
    ///   - VALUE must be a valid JSON5 string that can be deserialized to the expected type for the KEY field.
    /// Examples:
    /// --cfg='startup/subscribe:["demo/**"]'
    /// --cfg='plugins/storage_manager/storages/demo:{key_expr:"demo/example/**",volume:"memory"}'
    #[arg(long)]
    cfg: Vec<String>,
    /// Configure the read and/or write permissions on the admin space. Default is read only.
    #[arg(long, value_name = "[r|w|rw|none]")]
    adminspace_permissions: Option<String>,
}

fn main() {
    task::block_on(async {
        let mut log_builder =
            env_logger::Builder::from_env(env_logger::Env::default().default_filter_or("z=info"));
        #[cfg(feature = "stats")]
        log_builder.format_timestamp_millis().init();
        #[cfg(not(feature = "stats"))]
        log_builder.init();
>>>>>>> e8607a8b

    log::info!("zenohd {}", *LONG_VERSION);

<<<<<<< HEAD
    let app = Command::new("The zenoh router")
        .version(GIT_VERSION)
        .long_version(LONG_VERSION.as_str()).args(
            &[
clap::arg!(-c --config [FILE] "The configuration file. Currently, this file must be a valid JSON5 or YAML file."),
clap::Arg::new("listen").short('l').long("listen").value_name("ENDPOINT").help(r"A locator on which this router will listen for incoming sessions.
Repeat this option to open several listeners.").takes_value(true).multiple_occurrences(true),
clap::Arg::new("connect").short('e').long("connect").value_name("ENDPOINT").help(r"A peer locator this router will try to connect to.
Repeat this option to connect to several peers.").takes_value(true).multiple_occurrences(true),
clap::Arg::new("id").short('i').long("id").value_name("HEX_STRING").help(r"The identifier (as an hexadecimal string, with odd number of chars - e.g.: A0B23...) that zenohd must use. If not set, a random unsigned 128bit integer will be used.
WARNING: this identifier must be unique in the system and must be 16 bytes maximum (32 chars)!").multiple_values(false).multiple_occurrences(false),
clap::Arg::new("plugin").short('P').long("plugin").value_name("PLUGIN").takes_value(true).multiple_occurrences(true).help(r#"A plugin that MUST be loaded. You can give just the name of the plugin, zenohd will search for a library named 'libzenoh_plugin_<name>.so' (exact name depending the OS). Or you can give such a string: "<plugin_name>:<library_path>".
Repeat this option to load several plugins. If loading failed, zenohd will exit."#),
clap::Arg::new("plugin-search-dir").long("plugin-search-dir").takes_value(true).multiple_occurrences(true).value_name("DIRECTORY").help(r"A directory where to search for plugins libraries to load.
Repeat this option to specify several search directories."),
clap::arg!(--"no-timestamp" r"By default zenohd adds a HLC-generated Timestamp to each routed Data if there isn't already one. This option disables this feature."),
clap::arg!(--"no-multicast-scouting" r"By default zenohd replies to multicast scouting messages for being discovered by peers and clients. This option disables this feature."),
clap::arg!(--"rest-http-port" [SOCKET] r"Configures HTTP interface for the REST API (enabled by default). Accepted values:
- a port number
- a string with format `<local_ip>:<port_number>` (to bind the HTTP server to a specific interface)
- `none` to disable the REST API
").default_value("8000").multiple_values(false).multiple_occurrences(false),
clap::Arg::new("cfg").long("cfg").takes_value(true).multiple_occurrences(true).value_name("KEY:VALUE").help(
r#"Allows arbitrary configuration changes as column-separated KEY:VALUE pairs, where:
- KEY must be a valid config path.
- VALUE must be a valid JSON5 string that can be deserialized to the expected type for the KEY field.
Examples:
--cfg='startup/subscribe:["demo/**"]'
--cfg='plugins/storage_manager/storages/demo:{key_expr:"demo/example/**",volume:"memory"}'"#),
clap::Arg::new("adminspace-permissions").long("adminspace-permissions").value_name("[r|w|rw|none]").help(r"Configure the read and/or write permissions on the admin space. Default is read only."),
            ]
        );
    let args = app.get_matches();
    let config = config_from_args(&args);
    log::info!("Initial conf: {}", &config);
=======
        let args = Args::parse();
        let config = config_from_args(&args);
        log::info!("Initial conf: {}", &config);
>>>>>>> e8607a8b

    let mut plugins = PluginsManager::dynamic(config.libloader());
    // Static plugins are to be added here, with `.add_static::<PluginType>()`
    let mut required_plugins = HashSet::new();
    for plugin_load in config.plugins().load_requests() {
        let PluginLoad {
            name,
            paths,
            required,
        } = plugin_load;
        log::info!(
            "Loading {req} plugin \"{name}\"",
            req = if required { "required" } else { "" }
        );
        if let Err(e) = match paths {
            None => plugins.load_plugin_by_name(name.clone()),
            Some(paths) => plugins.load_plugin_by_paths(name.clone(), &paths),
        } {
            if required {
                panic!("Plugin load failure: {}", e)
            } else {
                log::error!("Plugin load failure: {}", e)
            }
        }
        if required {
            required_plugins.insert(name);
        }
    }

    let runtime = match Runtime::new(config).await {
        Ok(runtime) => runtime,
        Err(e) => {
            println!("{e}. Exiting...");
            std::process::exit(-1);
        }
    };

    for (name, path, start_result) in plugins.start_all(&runtime) {
        let required = required_plugins.contains(name);
        log::info!(
            "Starting {req} plugin \"{name}\"",
            req = if required { "required" } else { "" }
        );
        match start_result {
            Ok(Some(_)) => log::info!("Successfully started plugin {} from {:?}", name, path),
            Ok(None) => log::warn!("Plugin {} from {:?} wasn't loaded, as an other plugin by the same name is already running", name, path),
            Err(e) => {
                let report = match std::panic::catch_unwind(std::panic::AssertUnwindSafe(|| e.to_string())) {
                    Ok(s) => s,
                    Err(_) => panic!("Formatting the error from plugin {} ({:?}) failed, this is likely due to ABI unstability.\r\nMake sure your plugin was built with the same version of cargo as zenohd", name, path),
                };
                if required {
                    panic!("Plugin \"{name}\" failed to start: {}", if report.is_empty() {"no details provided"} else {report.as_str()});
                }else {
                    log::error!("Required plugin \"{name}\" failed to start: {}", if report.is_empty() {"no details provided"} else {report.as_str()});
                }
            }
        }
    }
    log::info!("Finished loading plugins");

    {
        let mut config_guard = runtime.config.lock();
        for (name, (_, plugin)) in plugins.running_plugins() {
            let hook = plugin.config_checker();
            config_guard.add_plugin_validator(name, hook)
        }
    }

    AdminSpace::start(&runtime, plugins, LONG_VERSION.clone()).await;

    future::pending::<()>().await;
}

fn config_from_args(args: &Args) -> Config {
    let mut config = args
        .config
        .as_ref()
        .map_or_else(Config::default, |conf_file| {
            Config::from_file(conf_file).unwrap()
        });

    if config.mode().is_none() {
        config.set_mode(Some(WhatAmI::Router)).unwrap();
    }
    if let Some(id) = &args.id {
        config.set_id(id.parse().unwrap()).unwrap();
    }
    // apply '--rest-http-port' to config only if explicitly set (overwritting config),
    // or if no config file is set (to apply its default value)
    if args.rest_http_port.is_some() || args.config.is_none() {
        let value = args.rest_http_port.as_deref().unwrap_or("8000");
        if !value.eq_ignore_ascii_case("none") {
            config
                .insert_json5("plugins/rest/http_port", &format!(r#""{value}""#))
                .unwrap();
            config
                .insert_json5("plugins/rest/__required__", "true")
                .unwrap();
        }
    }
    if !args.plugin_search_dir.is_empty() {
        config
            .set_plugins_search_dirs(args.plugin_search_dir.clone())
            .unwrap();
    }
    for plugin in &args.plugin {
        match plugin.split_once(':') {
            Some((name, path)) => {
                config
                    .insert_json5(&format!("plugins/{name}/__required__"), "true")
                    .unwrap();
                config
                    .insert_json5(&format!("plugins/{name}/__path__"), &format!("\"{path}\""))
                    .unwrap();
            }
            None => config
                .insert_json5(&format!("plugins/{plugin}/__required__"), "true")
                .unwrap(),
        }
    }
    if !args.connect.is_empty() {
        config
            .connect
            .set_endpoints(
                args.connect
                    .iter()
                    .map(|v| match v.parse::<EndPoint>() {
                        Ok(v) => v,
                        Err(e) => {
                            panic!("Couldn't parse option --peer={} into Locator: {}", v, e);
                        }
                    })
                    .collect(),
            )
            .unwrap();
    }
    if !args.listen.is_empty() {
        config
            .listen
            .set_endpoints(
                args.listen
                    .iter()
                    .map(|v| match v.parse::<EndPoint>() {
                        Ok(v) => v,
                        Err(e) => {
                            panic!("Couldn't parse option --listen={} into Locator: {}", v, e);
                        }
                    })
                    .collect(),
            )
            .unwrap();
    }
    if config.listen.endpoints.is_empty() {
        config
            .listen
            .endpoints
            .push(DEFAULT_LISTENER.parse().unwrap())
    }
    if args.no_timestamp {
        config
            .timestamping
            .set_enabled(Some(ModeDependentValue::Unique(false)))
            .unwrap();
    };
    match (
        config.scouting.multicast.enabled().is_none(),
        args.no_multicast_scouting,
    ) {
        (_, true) => {
            config.scouting.multicast.set_enabled(Some(false)).unwrap();
        }
        (true, false) => {
            config.scouting.multicast.set_enabled(Some(true)).unwrap();
        }
        (false, false) => {}
    };
    if let Some(adminspace_permissions) = &args.adminspace_permissions {
        match adminspace_permissions.as_str() {
            "r" => config
                .adminspace
                .set_permissions(PermissionsConf {
                    read: true,
                    write: false,
                })
                .unwrap(),
            "w" => config
                .adminspace
                .set_permissions(PermissionsConf {
                    read: false,
                    write: true,
                })
                .unwrap(),
            "rw" => config
                .adminspace
                .set_permissions(PermissionsConf {
                    read: true,
                    write: true,
                })
                .unwrap(),
            "none" => config
                .adminspace
                .set_permissions(PermissionsConf {
                    read: false,
                    write: false,
                })
                .unwrap(),
            s => panic!(
                r#"Invalid option: --adminspace-permissions={} - Accepted values: "r", "w", "rw" or "none""#,
                s
            ),
        };
    }
    for json in &args.cfg {
        if let Some((key, value)) = json.split_once(':') {
            match json5::Deserializer::from_str(value) {
                Ok(mut deserializer) => {
                    if let Err(e) =
                        config.insert(key.strip_prefix('/').unwrap_or(key), &mut deserializer)
                    {
                        log::warn!("Couldn't perform configuration {}: {}", json, e);
                    }
                }
                Err(e) => log::warn!("Couldn't perform configuration {}: {}", json, e),
            }
        }
    }
    log::debug!("Config: {:?}", &config);
    config
}

#[test]
#[cfg(feature = "default")]
fn test_default_features() {
    assert_eq!(
        zenoh::FEATURES,
        concat!(
            " zenoh/auth_pubkey",
            " zenoh/auth_usrpwd",
            // " zenoh/complete_n",
            // " zenoh/shared-memory",
            // " zenoh/stats",
            " zenoh/transport_multilink",
            " zenoh/transport_quic",
            // " zenoh/transport_serial",
            // " zenoh/transport_unixpipe",
            " zenoh/transport_tcp",
            " zenoh/transport_tls",
            " zenoh/transport_udp",
            " zenoh/transport_unixsock-stream",
            " zenoh/transport_ws",
            " zenoh/unstable",
            " zenoh/default",
        )
    );
}

#[test]
#[cfg(not(feature = "default"))]
fn test_no_default_features() {
    assert_eq!(
        zenoh::FEATURES,
        concat!(
            // " zenoh/auth_pubkey",
            // " zenoh/auth_usrpwd",
            // " zenoh/complete_n",
            // " zenoh/shared-memory",
            // " zenoh/stats",
            // " zenoh/transport_multilink",
            // " zenoh/transport_quic",
            // " zenoh/transport_serial",
            // " zenoh/transport_unixpipe",
            // " zenoh/transport_tcp",
            // " zenoh/transport_tls",
            // " zenoh/transport_udp",
            // " zenoh/transport_unixsock-stream",
            // " zenoh/transport_ws",
            " zenoh/unstable",
            // " zenoh/default",
        )
    );
}<|MERGE_RESOLUTION|>--- conflicted
+++ resolved
@@ -11,12 +11,8 @@
 // Contributors:
 //   ZettaScale Zenoh Team, <zenoh@zettascale.tech>
 //
-<<<<<<< HEAD
-use clap::{ArgMatches, Command};
-=======
 use async_std::task;
 use clap::Parser;
->>>>>>> e8607a8b
 use futures::future;
 use git_version::git_version;
 use std::collections::HashSet;
@@ -33,16 +29,6 @@
 
 const DEFAULT_LISTENER: &str = "tcp/[::]:7447";
 
-<<<<<<< HEAD
-#[tokio::main]
-async fn main() {
-    let mut log_builder =
-        env_logger::Builder::from_env(env_logger::Env::default().default_filter_or("z=info"));
-    #[cfg(feature = "stats")]
-    log_builder.format_timestamp_millis().init();
-    #[cfg(not(feature = "stats"))]
-    log_builder.init();
-=======
 #[derive(Debug, Parser)]
 #[command(version=GIT_VERSION, long_version=LONG_VERSION.as_str(), about="The zenoh router")]
 struct Args {
@@ -101,51 +87,12 @@
         log_builder.format_timestamp_millis().init();
         #[cfg(not(feature = "stats"))]
         log_builder.init();
->>>>>>> e8607a8b
 
     log::info!("zenohd {}", *LONG_VERSION);
 
-<<<<<<< HEAD
-    let app = Command::new("The zenoh router")
-        .version(GIT_VERSION)
-        .long_version(LONG_VERSION.as_str()).args(
-            &[
-clap::arg!(-c --config [FILE] "The configuration file. Currently, this file must be a valid JSON5 or YAML file."),
-clap::Arg::new("listen").short('l').long("listen").value_name("ENDPOINT").help(r"A locator on which this router will listen for incoming sessions.
-Repeat this option to open several listeners.").takes_value(true).multiple_occurrences(true),
-clap::Arg::new("connect").short('e').long("connect").value_name("ENDPOINT").help(r"A peer locator this router will try to connect to.
-Repeat this option to connect to several peers.").takes_value(true).multiple_occurrences(true),
-clap::Arg::new("id").short('i').long("id").value_name("HEX_STRING").help(r"The identifier (as an hexadecimal string, with odd number of chars - e.g.: A0B23...) that zenohd must use. If not set, a random unsigned 128bit integer will be used.
-WARNING: this identifier must be unique in the system and must be 16 bytes maximum (32 chars)!").multiple_values(false).multiple_occurrences(false),
-clap::Arg::new("plugin").short('P').long("plugin").value_name("PLUGIN").takes_value(true).multiple_occurrences(true).help(r#"A plugin that MUST be loaded. You can give just the name of the plugin, zenohd will search for a library named 'libzenoh_plugin_<name>.so' (exact name depending the OS). Or you can give such a string: "<plugin_name>:<library_path>".
-Repeat this option to load several plugins. If loading failed, zenohd will exit."#),
-clap::Arg::new("plugin-search-dir").long("plugin-search-dir").takes_value(true).multiple_occurrences(true).value_name("DIRECTORY").help(r"A directory where to search for plugins libraries to load.
-Repeat this option to specify several search directories."),
-clap::arg!(--"no-timestamp" r"By default zenohd adds a HLC-generated Timestamp to each routed Data if there isn't already one. This option disables this feature."),
-clap::arg!(--"no-multicast-scouting" r"By default zenohd replies to multicast scouting messages for being discovered by peers and clients. This option disables this feature."),
-clap::arg!(--"rest-http-port" [SOCKET] r"Configures HTTP interface for the REST API (enabled by default). Accepted values:
-- a port number
-- a string with format `<local_ip>:<port_number>` (to bind the HTTP server to a specific interface)
-- `none` to disable the REST API
-").default_value("8000").multiple_values(false).multiple_occurrences(false),
-clap::Arg::new("cfg").long("cfg").takes_value(true).multiple_occurrences(true).value_name("KEY:VALUE").help(
-r#"Allows arbitrary configuration changes as column-separated KEY:VALUE pairs, where:
-- KEY must be a valid config path.
-- VALUE must be a valid JSON5 string that can be deserialized to the expected type for the KEY field.
-Examples:
---cfg='startup/subscribe:["demo/**"]'
---cfg='plugins/storage_manager/storages/demo:{key_expr:"demo/example/**",volume:"memory"}'"#),
-clap::Arg::new("adminspace-permissions").long("adminspace-permissions").value_name("[r|w|rw|none]").help(r"Configure the read and/or write permissions on the admin space. Default is read only."),
-            ]
-        );
-    let args = app.get_matches();
-    let config = config_from_args(&args);
-    log::info!("Initial conf: {}", &config);
-=======
         let args = Args::parse();
         let config = config_from_args(&args);
         log::info!("Initial conf: {}", &config);
->>>>>>> e8607a8b
 
     let mut plugins = PluginsManager::dynamic(config.libloader());
     // Static plugins are to be added here, with `.add_static::<PluginType>()`
