#
# Copyright (c) 2023 ZettaScale Technology
#
# This program and the accompanying materials are made available under the
# terms of the Eclipse Public License 2.0 which is available at
# http://www.eclipse.org/legal/epl-2.0, or the Apache License, Version 2.0
# which is available at https://www.apache.org/licenses/LICENSE-2.0.
#
# SPDX-License-Identifier: EPL-2.0 OR Apache-2.0
#
# Contributors:
#   ZettaScale Zenoh Team, <zenoh@zettascale.tech>
#
[package]
rust-version = { workspace = true }
name = "zenohd"
version = { workspace = true }
repository = { workspace = true }
homepage = { workspace = true }
authors = { workspace = true }
edition = { workspace = true }
license = { workspace = true }
categories = { workspace = true }
description = { workspace = true }
readme = "README.md"
# See more keys and their definitions at https://doc.rust-lang.org/cargo/reference/manifest.html

[features]
default = ["zenoh/default"]
shared-memory = ["zenoh/shared-memory"]

[dependencies]
<<<<<<< HEAD
tokio = { workspace = true, features = ["rt", "macros", "rt-multi-thread"] }
clap = { workspace = true }
=======
async-std = { workspace = true, features = ["attributes"] }
clap = { workspace = true, features = ["derive"] }
>>>>>>> e8607a8b
env_logger = { workspace = true }
futures = { workspace = true }
git-version = { workspace = true }
json5 = { workspace = true }
lazy_static = { workspace = true }
log = { workspace = true }
zenoh = { workspace = true, features = ["unstable"] }

[dev-dependencies]
rand = { workspace = true, features = ["default"] }

[build-dependencies]
rustc_version = { workspace = true }

[package.metadata.deb]
name = "zenohd"
maintainer = "zenoh-dev@eclipse.org"
copyright = "2022 ZettaScale Technology"
section = "net"
license-file = ["../LICENSE", "0"]
depends = "$auto"
maintainer-scripts = ".deb"
assets = [
  # binary
  ["target/release/zenohd", "/usr/bin/", "755"],
  # config
  [".service/zenohd.json5", "/etc/zenohd/", "644"],
  # service
  [".service/zenohd.service", "/lib/systemd/system/zenohd.service", "644"],
]<|MERGE_RESOLUTION|>--- conflicted
+++ resolved
@@ -30,13 +30,8 @@
 shared-memory = ["zenoh/shared-memory"]
 
 [dependencies]
-<<<<<<< HEAD
-tokio = { workspace = true, features = ["rt", "macros", "rt-multi-thread"] }
-clap = { workspace = true }
-=======
 async-std = { workspace = true, features = ["attributes"] }
 clap = { workspace = true, features = ["derive"] }
->>>>>>> e8607a8b
 env_logger = { workspace = true }
 futures = { workspace = true }
 git-version = { workspace = true }
