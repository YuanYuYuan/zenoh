--- conflicted
+++ resolved
@@ -47,11 +47,7 @@
 uhlc = { workspace = true }
 uuid = { workspace = true }                                                     # Needs a getrandom::getrandom() custom implementation on embedded (in root crate)
 zenoh-buffers = { path = "../zenoh-buffers/", default-features = false }
-<<<<<<< HEAD
-zenoh-collections = { path = "../zenoh-collections/", default-features = false }
-=======
 zenoh-keyexpr = { path = "../zenoh-keyexpr/", default-features = false }
->>>>>>> 5daedd6f
 zenoh-result = { path = "../zenoh-result/", default-features = false }
 
 # NOTE: May cause problems when testing no_std stuff. Check this tool: https://docs.rs/crate/cargo-no-dev-deps/0.1.0
