//
// Copyright (c) 2023 ZettaScale Technology
//
// This program and the accompanying materials are made available under the
// terms of the Eclipse Public License 2.0 which is available at
// http://www.eclipse.org/legal/epl-2.0, or the Apache License, Version 2.0
// which is available at https://www.apache.org/licenses/LICENSE-2.0.
//
// SPDX-License-Identifier: EPL-2.0 OR Apache-2.0
//
// Contributors:
//   ZettaScale Zenoh Team, <zenoh@zettascale.tech>
//
use std::net::{IpAddr, Ipv6Addr};
use zenoh_core::zconfigurable;
#[cfg(unix)]
use zenoh_result::zerror;
use zenoh_result::{bail, ZResult};

zconfigurable! {
    static ref WINDOWS_GET_ADAPTERS_ADDRESSES_BUF_SIZE: u32 = 8192;
    static ref WINDOWS_GET_ADAPTERS_ADDRESSES_MAX_RETRIES: u32 = 3;
}

<<<<<<< HEAD
=======
pub fn set_linger(socket: &TcpStream, dur: Option<Duration>) -> ZResult<()> {
    #[cfg(unix)]
    {
        use std::os::unix::io::AsRawFd;

        let raw_socket = socket.as_raw_fd();
        let linger = match dur {
            Some(d) => libc::linger {
                l_onoff: 1,
                l_linger: d.as_secs() as libc::c_int,
            },
            None => libc::linger {
                l_onoff: 0,
                l_linger: 0,
            },
        };

        // Set the SO_LINGER option
        unsafe {
            let ret = libc::setsockopt(
                raw_socket,
                libc::SOL_SOCKET,
                libc::SO_LINGER,
                &linger as *const libc::linger as *const libc::c_void,
                std::mem::size_of_val(&linger) as libc::socklen_t,
            );
            match ret {
                0 => Ok(()),
                err_code => bail!("setsockopt returned {}", err_code),
            }
        }
    }

    #[cfg(windows)]
    {
        use std::os::windows::io::AsRawSocket;
        use winapi::um::winsock2;
        use winapi::um::ws2tcpip;

        let raw_socket = socket.as_raw_socket();
        let linger = match dur {
            Some(d) => winsock2::linger {
                l_onoff: 1,
                l_linger: d.as_secs() as u16,
            },
            None => winsock2::linger {
                l_onoff: 0,
                l_linger: 0,
            },
        };

        unsafe {
            let ret = winsock2::setsockopt(
                raw_socket.try_into().unwrap(),
                winsock2::SOL_SOCKET,
                winsock2::SO_LINGER,
                &linger as *const winsock2::linger as *const i8,
                std::mem::size_of_val(&linger) as ws2tcpip::socklen_t,
            );
            match ret {
                0 => Ok(()),
                err_code => bail!("setsockopt returned {}", err_code),
            }
        }
    }
}

#[cfg(windows)]
unsafe fn get_adapters_adresses(af_spec: i32) -> ZResult<Vec<u8>> {
    use winapi::um::iptypes::IP_ADAPTER_ADDRESSES_LH;

    let mut ret;
    let mut retries = 0;
    let mut size: u32 = *WINDOWS_GET_ADAPTERS_ADDRESSES_BUF_SIZE;
    let mut buffer: Vec<u8>;
    loop {
        buffer = Vec::with_capacity(size as usize);
        ret = winapi::um::iphlpapi::GetAdaptersAddresses(
            af_spec.try_into().unwrap(),
            0,
            std::ptr::null_mut(),
            buffer.as_mut_ptr() as *mut IP_ADAPTER_ADDRESSES_LH,
            &mut size,
        );
        if ret != winapi::shared::winerror::ERROR_BUFFER_OVERFLOW {
            break;
        }
        if retries >= *WINDOWS_GET_ADAPTERS_ADDRESSES_MAX_RETRIES {
            break;
        }
        retries += 1;
    }

    if ret != 0 {
        bail!("GetAdaptersAddresses returned {}", ret)
    }

    Ok(buffer)
}

>>>>>>> 40efd996
pub fn get_interface(name: &str) -> ZResult<Option<IpAddr>> {
    #[cfg(unix)]
    {
        for iface in pnet_datalink::interfaces() {
            if iface.name == name {
                for ifaddr in &iface.ips {
                    if ifaddr.is_ipv4() {
                        return Ok(Some(ifaddr.ip()));
                    }
                }
            }
            for ifaddr in &iface.ips {
                if ifaddr.ip().to_string() == name {
                    return Ok(Some(ifaddr.ip()));
                }
            }
        }
        Ok(None)
    }

    #[cfg(windows)]
    {
        unsafe {
            use crate::ffi;
            use winapi::um::iptypes::IP_ADAPTER_ADDRESSES_LH;

            let buffer = get_adapters_adresses(winapi::shared::ws2def::AF_INET)?;

            let mut next_iface = (buffer.as_ptr() as *mut IP_ADAPTER_ADDRESSES_LH).as_ref();
            while let Some(iface) = next_iface {
                if name == ffi::pstr_to_string(iface.AdapterName)
                    || name == ffi::pwstr_to_string(iface.FriendlyName)
                    || name == ffi::pwstr_to_string(iface.Description)
                {
                    let mut next_ucast_addr = iface.FirstUnicastAddress.as_ref();
                    while let Some(ucast_addr) = next_ucast_addr {
                        if let Ok(ifaddr) = ffi::win::sockaddr_to_addr(ucast_addr.Address) {
                            if ifaddr.is_ipv4() {
                                return Ok(Some(ifaddr.ip()));
                            }
                        }
                        next_ucast_addr = ucast_addr.Next.as_ref();
                    }
                }

                let mut next_ucast_addr = iface.FirstUnicastAddress.as_ref();
                while let Some(ucast_addr) = next_ucast_addr {
                    if let Ok(ifaddr) = ffi::win::sockaddr_to_addr(ucast_addr.Address) {
                        if ifaddr.ip().to_string() == name {
                            return Ok(Some(ifaddr.ip()));
                        }
                    }
                    next_ucast_addr = ucast_addr.Next.as_ref();
                }
                next_iface = iface.Next.as_ref();
            }
            Ok(None)
        }
    }
}

/// Get the network interface to bind the UDP sending port to when not specified by user
pub fn get_multicast_interfaces() -> Vec<IpAddr> {
    #[cfg(unix)]
    {
        pnet_datalink::interfaces()
            .iter()
            .filter_map(|iface| {
                if iface.is_up() && iface.is_running() && iface.is_multicast() {
                    for ipaddr in &iface.ips {
                        if ipaddr.is_ipv4() {
                            return Some(ipaddr.ip());
                        }
                    }
                }
                None
            })
            .collect()
    }
    #[cfg(windows)]
    {
        // On windows, bind to [::], the system will select the default interface
        vec![IpAddr::V4(std::net::Ipv4Addr::UNSPECIFIED)]
    }
}

pub fn get_local_addresses() -> ZResult<Vec<IpAddr>> {
    #[cfg(unix)]
    {
        Ok(pnet_datalink::interfaces()
            .into_iter()
            .filter(|iface| iface.is_up() && iface.is_running())
            .flat_map(|iface| iface.ips)
            .map(|ipnet| ipnet.ip())
            .collect())
    }

    #[cfg(windows)]
    {
        unsafe {
            use crate::ffi;
            use winapi::um::iptypes::IP_ADAPTER_ADDRESSES_LH;

            let buffer = get_adapters_adresses(winapi::shared::ws2def::AF_UNSPEC)?;

            let mut result = vec![];
            let mut next_iface = (buffer.as_ptr() as *mut IP_ADAPTER_ADDRESSES_LH).as_ref();
            while let Some(iface) = next_iface {
                let mut next_ucast_addr = iface.FirstUnicastAddress.as_ref();
                while let Some(ucast_addr) = next_ucast_addr {
                    if let Ok(ifaddr) = ffi::win::sockaddr_to_addr(ucast_addr.Address) {
                        result.push(ifaddr.ip());
                    }
                    next_ucast_addr = ucast_addr.Next.as_ref();
                }
                next_iface = iface.Next.as_ref();
            }
            Ok(result)
        }
    }
}

/// Get the network interface to bind the UDP sending port to when not specified by user
pub fn get_unicast_addresses_of_multicast_interfaces() -> Vec<IpAddr> {
    #[cfg(unix)]
    {
        pnet_datalink::interfaces()
            .iter()
            .filter(|iface| iface.is_up() && iface.is_running() && iface.is_multicast())
            .flat_map(|iface| {
                iface
                    .ips
                    .iter()
                    .filter(|ip| !ip.ip().is_multicast())
                    .map(|x| x.ip())
                    .collect::<Vec<IpAddr>>()
            })
            .collect()
    }
    #[cfg(windows)]
    {
        // On windows, bind to [::] or [::], the system will select the default interface
        vec![]
    }
}

pub fn get_unicast_addresses_of_interface(name: &str) -> ZResult<Vec<IpAddr>> {
    #[cfg(unix)]
    {
        match pnet_datalink::interfaces()
            .into_iter()
            .find(|iface| iface.name == name)
        {
            Some(iface) => {
                if !iface.is_up() {
                    bail!("Interface {name} is not up");
                }
                if !iface.is_running() {
                    bail!("Interface {name} is not running");
                }
                let addrs = iface
                    .ips
                    .iter()
                    .filter(|ip| !ip.ip().is_multicast())
                    .map(|x| x.ip())
                    .collect::<Vec<IpAddr>>();
                Ok(addrs)
            }
            None => bail!("Interface {name} not found"),
        }
    }

    #[cfg(windows)]
    {
        unsafe {
            use crate::ffi;
            use winapi::um::iptypes::IP_ADAPTER_ADDRESSES_LH;

            let buffer = get_adapters_adresses(winapi::shared::ws2def::AF_INET)?;

            let mut addrs = vec![];
            let mut next_iface = (buffer.as_ptr() as *mut IP_ADAPTER_ADDRESSES_LH).as_ref();
            while let Some(iface) = next_iface {
                if name == ffi::pstr_to_string(iface.AdapterName)
                    || name == ffi::pwstr_to_string(iface.FriendlyName)
                    || name == ffi::pwstr_to_string(iface.Description)
                {
                    let mut next_ucast_addr = iface.FirstUnicastAddress.as_ref();
                    while let Some(ucast_addr) = next_ucast_addr {
                        if let Ok(ifaddr) = ffi::win::sockaddr_to_addr(ucast_addr.Address) {
                            addrs.push(ifaddr.ip());
                        }
                        next_ucast_addr = ucast_addr.Next.as_ref();
                    }
                }
                next_iface = iface.Next.as_ref();
            }
            Ok(addrs)
        }
    }
}

pub fn get_index_of_interface(addr: IpAddr) -> ZResult<u32> {
    #[cfg(unix)]
    {
        pnet_datalink::interfaces()
            .iter()
            .find(|iface| iface.ips.iter().any(|ipnet| ipnet.ip() == addr))
            .map(|iface| iface.index)
            .ok_or_else(|| zerror!("No interface found with address {addr}").into())
    }
    #[cfg(windows)]
    {
        unsafe {
            use crate::ffi;
            use winapi::um::iptypes::IP_ADAPTER_ADDRESSES_LH;

            let buffer = get_adapters_adresses(winapi::shared::ws2def::AF_INET)?;

            let mut next_iface = (buffer.as_ptr() as *mut IP_ADAPTER_ADDRESSES_LH).as_ref();
            while let Some(iface) = next_iface {
                let mut next_ucast_addr = iface.FirstUnicastAddress.as_ref();
                while let Some(ucast_addr) = next_ucast_addr {
                    if let Ok(ifaddr) = ffi::win::sockaddr_to_addr(ucast_addr.Address) {
                        if ifaddr.ip() == addr {
                            return Ok(iface.Ipv6IfIndex);
                        }
                    }
                    next_ucast_addr = ucast_addr.Next.as_ref();
                }
                next_iface = iface.Next.as_ref();
            }
            bail!("No interface found with address {addr}")
        }
    }
}

pub fn get_interface_names_by_addr(addr: IpAddr) -> ZResult<Vec<String>> {
    #[cfg(unix)]
    {
        if addr.is_unspecified() {
            Ok(pnet_datalink::interfaces()
                .iter()
                .map(|iface| iface.name.clone())
                .collect::<Vec<String>>())
        } else {
            Ok(pnet_datalink::interfaces()
                .iter()
                .filter(|iface| iface.ips.iter().any(|ipnet| ipnet.ip() == addr))
                .map(|iface| iface.name.clone())
                .collect::<Vec<String>>())
        }
    }
    #[cfg(windows)]
    {
        let mut result = vec![];
        unsafe {
            use crate::ffi;
            use winapi::um::iptypes::IP_ADAPTER_ADDRESSES_LH;

            let buffer = get_adapters_adresses(winapi::shared::ws2def::AF_UNSPEC)?;

            if addr.is_unspecified() {
                let mut next_iface = (buffer.as_ptr() as *mut IP_ADAPTER_ADDRESSES_LH).as_ref();
                while let Some(iface) = next_iface {
                    result.push(ffi::pstr_to_string(iface.AdapterName));
                    next_iface = iface.Next.as_ref();
                }
            } else {
                let mut next_iface = (buffer.as_ptr() as *mut IP_ADAPTER_ADDRESSES_LH).as_ref();
                while let Some(iface) = next_iface {
                    let mut next_ucast_addr = iface.FirstUnicastAddress.as_ref();
                    while let Some(ucast_addr) = next_ucast_addr {
                        if let Ok(ifaddr) = ffi::win::sockaddr_to_addr(ucast_addr.Address) {
                            if ifaddr.ip() == addr {
                                result.push(ffi::pstr_to_string(iface.AdapterName));
                            }
                        }
                        next_ucast_addr = ucast_addr.Next.as_ref();
                    }
                    next_iface = iface.Next.as_ref();
                }
            }
        }
        Ok(result)
    }
}

pub fn get_ipv4_ipaddrs() -> Vec<IpAddr> {
    get_local_addresses()
        .unwrap_or_else(|_| vec![])
        .drain(..)
        .filter_map(|x| match x {
            IpAddr::V4(a) => Some(a),
            IpAddr::V6(_) => None,
        })
        .filter(|x| !x.is_loopback() && !x.is_multicast())
        .map(IpAddr::V4)
        .collect()
}

pub fn get_ipv6_ipaddrs() -> Vec<IpAddr> {
    const fn is_unicast_link_local(addr: &Ipv6Addr) -> bool {
        (addr.segments()[0] & 0xffc0) == 0xfe80
    }

    let ipaddrs = get_local_addresses().unwrap_or_else(|_| vec![]);

    // Get first all IPv4 addresses
    let ipv4_iter = ipaddrs
        .iter()
        .filter_map(|x| match x {
            IpAddr::V4(a) => Some(a),
            IpAddr::V6(_) => None,
        })
        .filter(|x| {
            !x.is_loopback() && !x.is_link_local() && !x.is_multicast() && !x.is_broadcast()
        });

    // Get next all IPv6 addresses
    let ipv6_iter = ipaddrs.iter().filter_map(|x| match x {
        IpAddr::V4(_) => None,
        IpAddr::V6(a) => Some(a),
    });

    // First match non-linklocal IPv6 addresses
    let nll_ipv6_addrs = ipv6_iter
        .clone()
        .filter(|x| !x.is_loopback() && !x.is_multicast() && !is_unicast_link_local(x))
        .map(|x| IpAddr::V6(*x));

    // Second match public IPv4 addresses
    let pub_ipv4_addrs = ipv4_iter
        .clone()
        .filter(|x| !x.is_private())
        .map(|x| IpAddr::V4(*x));

    // Third match linklocal IPv6 addresses
    let yll_ipv6_addrs = ipv6_iter
        .filter(|x| !x.is_loopback() && !x.is_multicast() && is_unicast_link_local(x))
        .map(|x| IpAddr::V6(*x));

    // Fourth match private IPv4 addresses
    let priv_ipv4_addrs = ipv4_iter
        .clone()
        .filter(|x| x.is_private())
        .map(|x| IpAddr::V4(*x));

    // Extend
    nll_ipv6_addrs
        .chain(pub_ipv4_addrs)
        .chain(yll_ipv6_addrs)
        .chain(priv_ipv4_addrs)
        .collect()
}<|MERGE_RESOLUTION|>--- conflicted
+++ resolved
@@ -22,109 +22,6 @@
     static ref WINDOWS_GET_ADAPTERS_ADDRESSES_MAX_RETRIES: u32 = 3;
 }
 
-<<<<<<< HEAD
-=======
-pub fn set_linger(socket: &TcpStream, dur: Option<Duration>) -> ZResult<()> {
-    #[cfg(unix)]
-    {
-        use std::os::unix::io::AsRawFd;
-
-        let raw_socket = socket.as_raw_fd();
-        let linger = match dur {
-            Some(d) => libc::linger {
-                l_onoff: 1,
-                l_linger: d.as_secs() as libc::c_int,
-            },
-            None => libc::linger {
-                l_onoff: 0,
-                l_linger: 0,
-            },
-        };
-
-        // Set the SO_LINGER option
-        unsafe {
-            let ret = libc::setsockopt(
-                raw_socket,
-                libc::SOL_SOCKET,
-                libc::SO_LINGER,
-                &linger as *const libc::linger as *const libc::c_void,
-                std::mem::size_of_val(&linger) as libc::socklen_t,
-            );
-            match ret {
-                0 => Ok(()),
-                err_code => bail!("setsockopt returned {}", err_code),
-            }
-        }
-    }
-
-    #[cfg(windows)]
-    {
-        use std::os::windows::io::AsRawSocket;
-        use winapi::um::winsock2;
-        use winapi::um::ws2tcpip;
-
-        let raw_socket = socket.as_raw_socket();
-        let linger = match dur {
-            Some(d) => winsock2::linger {
-                l_onoff: 1,
-                l_linger: d.as_secs() as u16,
-            },
-            None => winsock2::linger {
-                l_onoff: 0,
-                l_linger: 0,
-            },
-        };
-
-        unsafe {
-            let ret = winsock2::setsockopt(
-                raw_socket.try_into().unwrap(),
-                winsock2::SOL_SOCKET,
-                winsock2::SO_LINGER,
-                &linger as *const winsock2::linger as *const i8,
-                std::mem::size_of_val(&linger) as ws2tcpip::socklen_t,
-            );
-            match ret {
-                0 => Ok(()),
-                err_code => bail!("setsockopt returned {}", err_code),
-            }
-        }
-    }
-}
-
-#[cfg(windows)]
-unsafe fn get_adapters_adresses(af_spec: i32) -> ZResult<Vec<u8>> {
-    use winapi::um::iptypes::IP_ADAPTER_ADDRESSES_LH;
-
-    let mut ret;
-    let mut retries = 0;
-    let mut size: u32 = *WINDOWS_GET_ADAPTERS_ADDRESSES_BUF_SIZE;
-    let mut buffer: Vec<u8>;
-    loop {
-        buffer = Vec::with_capacity(size as usize);
-        ret = winapi::um::iphlpapi::GetAdaptersAddresses(
-            af_spec.try_into().unwrap(),
-            0,
-            std::ptr::null_mut(),
-            buffer.as_mut_ptr() as *mut IP_ADAPTER_ADDRESSES_LH,
-            &mut size,
-        );
-        if ret != winapi::shared::winerror::ERROR_BUFFER_OVERFLOW {
-            break;
-        }
-        if retries >= *WINDOWS_GET_ADAPTERS_ADDRESSES_MAX_RETRIES {
-            break;
-        }
-        retries += 1;
-    }
-
-    if ret != 0 {
-        bail!("GetAdaptersAddresses returned {}", ret)
-    }
-
-    Ok(buffer)
-}
-
->>>>>>> 40efd996
 pub fn get_interface(name: &str) -> ZResult<Option<IpAddr>> {
     #[cfg(unix)]
     {
