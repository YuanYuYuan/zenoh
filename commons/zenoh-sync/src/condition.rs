//
// Copyright (c) 2023 ZettaScale Technology
//
// This program and the accompanying materials are made available under the
// terms of the Eclipse Public License 2.0 which is available at
// http://www.eclipse.org/legal/epl-2.0, or the Apache License, Version 2.0
// which is available at https://www.apache.org/licenses/LICENSE-2.0.
//
// SPDX-License-Identifier: EPL-2.0 OR Apache-2.0
//
// Contributors:
//   ZettaScale Zenoh Team, <zenoh@zettascale.tech>
//
use event_listener::{Event, EventListener};
<<<<<<< HEAD
use std::sync::MutexGuard;
use tokio::sync::MutexGuard as AysncMutexGuard;
=======
use std::{pin::Pin, sync::MutexGuard};
>>>>>>> e8607a8b

pub type ConditionWaiter = Pin<Box<EventListener>>;
/// This is a Condition Variable similar to that provided by POSIX.
/// As for POSIX condition variables, this assumes that a mutex is
/// properly used to coordinate behaviour. In other terms there should
/// not be race condition on [notify_one](Condition::notify_one) or
/// [notify_all](Condition::notify_all).
///
pub struct Condition {
    event: Event,
}

impl Default for Condition {
    fn default() -> Condition {
        Condition {
            event: Event::new(),
        }
    }
}

impl Condition {
    /// Creates a new condition variable with a given capacity.
    /// The capacity indicates the maximum number of tasks that
    /// may be waiting on the condition.
    pub fn new() -> Condition {
        Condition::default()
    }

    /// Waits for the condition to be notified
    #[inline]
    pub async fn wait<T>(&self, guard: AysncMutexGuard<'_, T>) {
        let listener = self.event.listen();
        drop(guard);
        listener.await;
    }

    #[inline]
    pub fn waiter<T>(&self, guard: MutexGuard<'_, T>) -> ConditionWaiter {
        let listener = self.event.listen();
        drop(guard);
        listener
    }

    /// Notifies one pending listener
    #[inline]
    pub fn notify_one(&self) {
        self.event.notify_additional_relaxed(1);
    }

    /// Notifies all pending listeners
    #[inline]
    pub fn notify_all(&self) {
        self.event.notify_additional_relaxed(usize::MAX);
    }
}<|MERGE_RESOLUTION|>--- conflicted
+++ resolved
@@ -12,12 +12,8 @@
 //   ZettaScale Zenoh Team, <zenoh@zettascale.tech>
 //
 use event_listener::{Event, EventListener};
-<<<<<<< HEAD
 use std::sync::MutexGuard;
 use tokio::sync::MutexGuard as AysncMutexGuard;
-=======
-use std::{pin::Pin, sync::MutexGuard};
->>>>>>> e8607a8b
 
 pub type ConditionWaiter = Pin<Box<EventListener>>;
 /// This is a Condition Variable similar to that provided by POSIX.
