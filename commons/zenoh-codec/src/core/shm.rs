--- conflicted
+++ resolved
@@ -38,13 +38,6 @@
     type Output = Result<(), DidntWrite>;
 
     fn write(self, writer: &mut W, x: &SharedMemoryBufInfo) -> Self::Output {
-<<<<<<< HEAD
-        self.write(&mut *writer, x.offset)?;
-        self.write(&mut *writer, x.length)?;
-        self.write(&mut *writer, x.shm_manager.as_str())?;
-        self.write(&mut *writer, x.kind)?;
-        self.write(&mut *writer, &x.watchdog_descriptor)?;
-=======
         let SharedMemoryBufInfo {
             offset,
             length,
@@ -56,7 +49,6 @@
         self.write(&mut *writer, length)?;
         self.write(&mut *writer, shm_manager.as_str())?;
         self.write(&mut *writer, kind)?;
->>>>>>> 780ec606
         Ok(())
     }
 }
