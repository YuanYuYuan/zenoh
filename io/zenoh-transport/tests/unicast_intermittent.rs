--- conflicted
+++ resolved
@@ -286,26 +286,6 @@
     /* [4] */
     println!("Transport Intermittent [4a1]");
     let c_router_manager = router_manager.clone();
-<<<<<<< HEAD
-    let _ = ztimeout!(tokio::task::spawn_blocking(move || {
-        tokio::runtime::Handle::current().block_on(async {
-            // Create the message to send
-            let message: NetworkMessage = Push {
-                wire_expr: "test".into(),
-                ext_qos: QoSType::new(Priority::default(), CongestionControl::Block, false),
-                ext_tstamp: None,
-                ext_nodeid: NodeIdType::default(),
-                payload: Put {
-                    payload: vec![0u8; MSG_SIZE].into(),
-                    timestamp: None,
-                    encoding: Encoding::default(),
-                    ext_sinfo: None,
-                    #[cfg(feature = "shared-memory")]
-                    ext_shm: None,
-                    ext_unknown: vec![],
-                }
-                .into(),
-=======
     ztimeout!(task::spawn_blocking(move || task::block_on(async {
         // Create the message to send
         let message: NetworkMessage = Push {
@@ -322,7 +302,6 @@
                 ext_shm: None,
                 ext_attachment: None,
                 ext_unknown: vec![],
->>>>>>> e8607a8b
             }
             .into();
 
