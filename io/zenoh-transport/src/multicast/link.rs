--- conflicted
+++ resolved
@@ -11,22 +11,6 @@
 // Contributors:
 //   ZettaScale Zenoh Team, <zenoh@zettascale.tech>
 //
-<<<<<<< HEAD
-use super::common::{pipeline::TransmissionPipeline, priority::TransportPriorityTx};
-use super::transport::TransportMulticastInner;
-use crate::common::pipeline::{
-    TransmissionPipelineConf, TransmissionPipelineConsumer, TransmissionPipelineProducer,
-};
-#[cfg(feature = "stats")]
-use crate::stats::TransportStats;
-use std::convert::TryInto;
-use std::sync::Arc;
-use std::time::{Duration, Instant};
-use tokio::task::JoinHandle;
-use zenoh_buffers::ZSlice;
-use zenoh_core::zlock;
-use zenoh_link::{LinkMulticast, Locator};
-=======
 #[cfg(feature = "stats")]
 use crate::stats::TransportStats;
 use crate::{
@@ -55,7 +39,6 @@
 use zenoh_buffers::{BBuf, ZSlice, ZSliceBuffer};
 use zenoh_core::{zcondfeat, zlock};
 use zenoh_link::{Link, LinkMulticast, Locator};
->>>>>>> e8607a8b
 use zenoh_protocol::{
     core::{Bits, Priority, Resolution, WhatAmI, ZenohId},
     transport::{BatchSize, Close, Join, PrioritySn, TransportMessage, TransportSn},
@@ -351,11 +334,7 @@
             // Spawn the TX task
             let c_link = self.link.clone();
             let ctransport = self.transport.clone();
-<<<<<<< HEAD
-            let handle = zenoh_runtime::ZRuntime::TX.spawn(async move {
-=======
             let handle = executor.spawn(async move {
->>>>>>> e8607a8b
                 let res = tx_task(
                     consumer,
                     c_link.tx(),
@@ -457,54 +436,6 @@
 
     let mut last_join = Instant::now().checked_sub(config.join_interval).unwrap();
     loop {
-<<<<<<< HEAD
-        tokio::select! {
-            res = pipeline.pull() => {
-                match res {
-                    Some((batch, priority)) => {
-                        // Send the buffer on the link
-                        let bytes = batch.as_bytes();
-                        link.write_all(bytes).await?;
-                        // Keep track of next SNs
-                        if let Some(sn) = batch.latest_sn.reliable {
-                            last_sns[priority].reliable = sn;
-                        }
-                        if let Some(sn) = batch.latest_sn.best_effort {
-                            last_sns[priority].best_effort = sn;
-                        }
-                        #[cfg(feature = "stats")]
-                        {
-                            stats.inc_tx_t_msgs(batch.stats.t_msgs);
-                            stats.inc_tx_bytes(bytes.len());
-                        }
-                        // Reinsert the batch into the queue
-                        pipeline.refill(batch, priority);
-
-                    }
-                    None => {
-                        // Drain the transmission pipeline and write remaining bytes on the wire
-                        let mut batches = pipeline.drain();
-                        for (b, _) in batches.drain(..) {
-                            tokio::time::timeout(config.join_interval, link.write_all(b.as_bytes()))
-                                .await
-                                .map_err(|_| {
-                                    zerror!(
-                                        "{}: flush failed after {} ms",
-                                        link,
-                                        config.join_interval.as_millis()
-                                    )
-                                })??;
-
-                            #[cfg(feature = "stats")]
-                            {
-                                stats.inc_tx_t_msgs(b.stats.t_msgs);
-                                stats.inc_tx_bytes(b.len() as usize);
-                            }
-                        }
-                        break;
-                    }
-
-=======
         match pull(&mut pipeline)
             .race(join(last_join, config.join_interval))
             .await
@@ -523,8 +454,9 @@
                 {
                     stats.inc_tx_t_msgs(batch.stats.t_msgs);
                     stats.inc_tx_bytes(batch.len() as usize);
->>>>>>> e8607a8b
-                }
+                }
+                // Reinsert the batch into the queue
+                pipeline.refill(batch, priority);
             }
 
             _ = join(last_join, config.join_interval) => {
@@ -564,8 +496,6 @@
                 }
 
                 last_join = Instant::now();
-<<<<<<< HEAD
-=======
             }
             Action::Stop => {
                 // Drain the transmission pipeline and write remaining bytes on the wire
@@ -581,7 +511,6 @@
                                 config.join_interval.as_millis()
                             )
                         })??;
->>>>>>> e8607a8b
 
             }
         }
@@ -597,11 +526,6 @@
     rx_buffer_size: usize,
     batch_size: BatchSize,
 ) -> ZResult<()> {
-<<<<<<< HEAD
-    async fn read(link: &LinkMulticast, buffer: &mut [u8]) -> ZResult<(usize, Locator)> {
-        let (n, loc) = link.read(buffer).await?;
-        Ok((n, loc.into_owned()))
-=======
     enum Action {
         Read((RBatch, Locator)),
         Stop,
@@ -625,7 +549,6 @@
     async fn stop(signal: Signal) -> ZResult<Action> {
         signal.wait().await;
         Ok(Action::Stop)
->>>>>>> e8607a8b
     }
 
     // The pool of buffers
@@ -636,28 +559,11 @@
     }
 
     let pool = RecyclingObjectPool::new(n, || vec![0_u8; mtu].into_boxed_slice());
-<<<<<<< HEAD
-
-    loop {
-        // Retrieve one buffer
-        let mut buffer = pool.try_take().unwrap_or_else(|| pool.alloc());
-
-        tokio::select! {
-            _ = signal.wait() => break,
-            res = read(&link, &mut buffer) => {
-                let (n, loc) = res?;
-                if n == 0 {
-                    // Reading 0 bytes means error
-                    bail!("{}: zero bytes reading", link);
-                }
-
-=======
     while !signal.is_triggered() {
         // Async read from the underlying link
         let action = read(&mut link, &pool).race(stop(signal.clone())).await?;
         match action {
             Action::Read((batch, locator)) => {
->>>>>>> e8607a8b
                 #[cfg(feature = "stats")]
                 transport.stats.inc_rx_bytes(batch.len());
 
