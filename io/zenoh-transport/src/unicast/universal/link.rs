--- conflicted
+++ resolved
@@ -14,7 +14,6 @@
 use super::transport::TransportUnicastUniversal;
 #[cfg(feature = "stats")]
 use crate::common::stats::TransportStats;
-<<<<<<< HEAD
 use tokio::task::JoinHandle;
 use tokio::time::timeout;
 
@@ -49,58 +48,31 @@
 
 #[cfg(all(feature = "unstable", feature = "transport_compression"))]
 const MAX_BATCH_SIZE: usize = u16::MAX as usize;
-=======
-use crate::{
-    common::{
-        batch::{BatchConfig, RBatch},
-        pipeline::{
-            TransmissionPipeline, TransmissionPipelineConf, TransmissionPipelineConsumer,
-            TransmissionPipelineProducer,
-        },
-        priority::TransportPriorityTx,
-    },
-    unicast::link::{TransportLinkUnicast, TransportLinkUnicastRx, TransportLinkUnicastTx},
-    TransportExecutor,
-};
-use async_std::prelude::FutureExt;
-use async_std::task;
-use async_std::task::JoinHandle;
-use std::{
-    sync::{Arc, RwLock},
-    time::Duration,
-};
-use zenoh_buffers::ZSliceBuffer;
-use zenoh_core::zwrite;
-use zenoh_protocol::transport::{KeepAlive, TransportMessage};
-use zenoh_result::{zerror, ZResult};
-use zenoh_sync::{RecyclingObject, RecyclingObjectPool, Signal};
-
-pub(super) struct Tasks {
-    // The handlers to stop TX/RX tasks
-    handle_tx: RwLock<Option<async_executor::Task<()>>>,
-    signal_rx: Signal,
-    handle_rx: RwLock<Option<JoinHandle<()>>>,
-}
->>>>>>> e8607a8b
 
 #[derive(Clone)]
-pub(super) struct TransportLinkUnicastUniversal {
+pub(super) struct TransportLinkUnicast {
+    // Inbound / outbound
+    pub(super) direction: LinkUnicastDirection,
     // The underlying link
-    pub(super) link: TransportLinkUnicast,
+    pub(super) link: LinkUnicast,
     // The transmission pipeline
-<<<<<<< HEAD
     pub(super) pipeline: Option<TransmissionPipelineProducer>,
     // The transport this link is associated to
     transport: TransportUnicastUniversal,
     // The signals to stop TX/RX tasks
     handle_tx: Option<Arc<tokio::task::JoinHandle<()>>>,
     signal_rx: Signal,
-    handle_rx: Option<Arc<JoinHandle<()>>>,
-=======
+    handle_rx: RwLock<Option<JoinHandle<()>>>,
+}
+
+#[derive(Clone)]
+pub(super) struct TransportLinkUnicastUniversal {
+    // The underlying link
+    pub(super) link: TransportLinkUnicast,
+    // The transmission pipeline
     pub(super) pipeline: TransmissionPipelineProducer,
     // The task handling substruct
     tasks: Arc<Tasks>,
->>>>>>> e8607a8b
 }
 
 impl TransportLinkUnicastUniversal {
@@ -144,25 +116,16 @@
 impl TransportLinkUnicastUniversal {
     pub(super) fn start_tx(
         &mut self,
-<<<<<<< HEAD
-=======
         transport: TransportUnicastUniversal,
         consumer: TransmissionPipelineConsumer,
         executor: &TransportExecutor,
->>>>>>> e8607a8b
         keep_alive: Duration,
     ) {
         let mut guard = zwrite!(self.tasks.handle_tx);
         if guard.is_none() {
             // Spawn the TX task
-<<<<<<< HEAD
-            let c_link = self.link.clone();
-            let c_transport = self.transport.clone();
-            let handle = ZRuntime::TX.spawn(async move {
-=======
             let mut tx = self.link.tx();
             let handle = executor.spawn(async move {
->>>>>>> e8607a8b
                 let res = tx_task(
                     consumer,
                     &mut tx,
@@ -175,12 +138,7 @@
                     log::debug!("{}", e);
                     // Spawn a task to avoid a deadlock waiting for this same task
                     // to finish in the close() joining its handle
-<<<<<<< HEAD
-                    zenoh_runtime::ZRuntime::Net
-                        .spawn(async move { c_transport.del_link(&c_link).await });
-=======
                     task::spawn(async move { transport.del_link(tx.inner.link()).await });
->>>>>>> e8607a8b
                 }
             });
             *guard = Some(handle);
@@ -213,12 +171,7 @@
                     log::debug!("{}", e);
                     // Spawn a task to avoid a deadlock waiting for this same task
                     // to finish in the close() joining its handle
-<<<<<<< HEAD
-                    zenoh_runtime::ZRuntime::Net
-                        .spawn(async move { c_transport.del_link(&c_link).await });
-=======
                     task::spawn(async move { transport.del_link((&rx.link).into()).await });
->>>>>>> e8607a8b
                 }
             });
             *guard = Some(handle);
@@ -233,19 +186,6 @@
         log::trace!("{}: closing", self.link);
         self.stop_tx();
         self.stop_rx();
-<<<<<<< HEAD
-        if let Some(handle) = self.handle_rx.take() {
-            // SAFETY: it is safe to unwrap the Arc since we have the ownership of the whole link
-            let handle_rx = Arc::try_unwrap(handle).unwrap();
-            handle_rx.await?;
-        }
-
-        self.stop_tx();
-        if let Some(handle) = self.handle_tx.take() {
-            // SAFETY: it is safe to unwrap the Arc since we have the ownership of the whole link
-            let handle_tx = Arc::try_unwrap(handle).unwrap();
-            handle_tx.await?;
-=======
 
         let handle_tx = zwrite!(self.tasks.handle_tx).take();
         if let Some(handle) = handle_tx {
@@ -255,7 +195,6 @@
         let handle_rx = zwrite!(self.tasks.handle_rx).take();
         if let Some(handle) = handle_rx {
             handle.await;
->>>>>>> e8607a8b
         }
 
         self.link.close(None).await
@@ -304,14 +243,9 @@
 
     // Drain the transmission pipeline and write remaining bytes on the wire
     let mut batches = pipeline.drain();
-<<<<<<< HEAD
-    for (b, _) in batches.drain(..) {
-        timeout(keep_alive, link.write_all(b.as_bytes()))
-=======
     for (mut b, _) in batches.drain(..) {
         link.send_batch(&mut b)
             .timeout(keep_alive)
->>>>>>> e8607a8b
             .await
             .map_err(|_| zerror!("{}: flush failed after {} ms", link, keep_alive.as_millis()))??;
 
@@ -332,15 +266,6 @@
     signal: Signal,
     rx_buffer_size: usize,
 ) -> ZResult<()> {
-<<<<<<< HEAD
-    async fn read(link: &LinkUnicast, buffer: &mut [u8]) -> ZResult<usize> {
-        // 16 bits for reading the batch length
-        let mut length = [0_u8, 0_u8];
-        link.read_exact(&mut length).await?;
-        let n = BatchSize::from_le_bytes(length) as usize;
-        link.read_exact(&mut buffer[0..n]).await?;
-        Ok(n)
-=======
     enum Action {
         Read(RBatch),
         Stop,
@@ -364,7 +289,6 @@
     async fn stop(signal: Signal) -> ZResult<Action> {
         signal.wait().await;
         Ok(Action::Stop)
->>>>>>> e8607a8b
     }
 
     // The pool of buffers
@@ -375,18 +299,6 @@
     }
 
     let pool = RecyclingObjectPool::new(n, || vec![0_u8; mtu].into_boxed_slice());
-<<<<<<< HEAD
-
-    loop {
-        // Retrieve one buffer
-        let mut buffer = pool.try_take().unwrap_or_else(|| pool.alloc());
-        // Async read from the underlying link
-        tokio::select! {
-            _ = signal.wait() => { break },
-            res = timeout(lease, read(&link, &mut buffer)) => {
-                let n = res.map_err(|_| zerror!("{}: expired after {} milliseconds", link, lease.as_millis()))??;
-
-=======
     let l = (&link.link).into();
     while !signal.is_triggered() {
         // Async read from the underlying link
@@ -397,7 +309,6 @@
             .map_err(|_| zerror!("{}: expired after {} milliseconds", link, lease.as_millis()))??;
         match action {
             Action::Read(batch) => {
->>>>>>> e8607a8b
                 #[cfg(feature = "stats")]
                 {
                     transport.stats.inc_rx_bytes(2 + n); // Account for the batch len encoding (16 bits)
@@ -407,64 +318,5 @@
         }
     }
 
-<<<<<<< HEAD
-async fn rx_task_dgram(
-    link: LinkUnicast,
-    transport: TransportUnicastUniversal,
-    lease: Duration,
-    signal: Signal,
-    rx_batch_size: BatchSize,
-    rx_buffer_size: usize,
-) -> ZResult<()> {
-    async fn read(link: &LinkUnicast, buffer: &mut [u8]) -> ZResult<usize> {
-        let n = link.read(buffer).await?;
-        Ok(n)
-    }
-
-    // The pool of buffers
-    let mtu = link.get_mtu().min(rx_batch_size) as usize;
-    let mut n = rx_buffer_size / mtu;
-    if rx_buffer_size % mtu != 0 {
-        n += 1;
-    }
-    let pool = RecyclingObjectPool::new(n, || vec![0_u8; mtu].into_boxed_slice());
-
-    loop {
-        // Retrieve one buffer
-        let mut buffer = pool.try_take().unwrap_or_else(|| pool.alloc());
-
-        // Async read from the underlying link
-        tokio::select! {
-            _ = signal.wait() => { break },
-            res = timeout(lease, read(&link, &mut buffer)) => {
-                let n = res.map_err(|_| zerror!("{}: expired after {} milliseconds", link, lease.as_millis()))??;
-                if n == 0 {
-                    // Reading 0 bytes means error
-                    bail!("{}: zero bytes reading", link)
-                }
-
-                #[cfg(feature = "stats")]
-                {
-                    transport.stats.inc_rx_bytes(n);
-                }
-
-                #[allow(unused_mut)]
-                let mut end_pos = n;
-
-                #[allow(unused_mut)]
-                let mut start_pos = 0;
-
-                #[cfg(all(feature = "unstable", feature = "transport_compression"))]
-                rx_decompress(&mut buffer, &pool, n, &mut start_pos, &mut end_pos)?;
-
-                // Deserialize all the messages from the current ZBuf
-                let zslice = ZSlice::make(Arc::new(buffer), start_pos, end_pos)
-                    .map_err(|_| zerror!("Read {} bytes but buffer is {} bytes", n, mtu))?;
-                transport.read_messages(zslice, &link)?;
-            }
-        }
-    }
-=======
->>>>>>> e8607a8b
     Ok(())
 }