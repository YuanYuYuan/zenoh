//
// Copyright (c) 2023 ZettaScale Technology
//
// This program and the accompanying materials are made available under the
// terms of the Eclipse Public License 2.0 which is available at
// http://www.eclipse.org/legal/epl-2.0, or the Apache License, Version 2.0
// which is available at https://www.apache.org/licenses/LICENSE-2.0.
//
// SPDX-License-Identifier: EPL-2.0 OR Apache-2.0
//
// Contributors:
//   ZettaScale Zenoh Team, <zenoh@zettascale.tech>
//
use super::transport::TransportUnicastLowlatency;
#[cfg(feature = "stats")]
use crate::stats::TransportStats;
<<<<<<< HEAD
use zenoh_codec::*;
use zenoh_core::zasyncwrite;

use std::sync::Arc;
use std::time::Duration;
use zenoh_buffers::{writer::HasWriter, ZSlice};
use zenoh_link::LinkUnicast;
use zenoh_protocol::transport::TransportMessageLowLatency;
=======
use crate::unicast::link::TransportLinkUnicastRx;
use crate::{unicast::link::TransportLinkUnicast, TransportExecutor};
use async_std::task;
use async_std::{prelude::FutureExt, sync::RwLock};
use std::sync::Arc;
use std::time::Duration;
use zenoh_buffers::{writer::HasWriter, ZSlice};
use zenoh_codec::*;
use zenoh_core::{zasyncread, zasyncwrite};
use zenoh_protocol::transport::{KeepAlive, TransportBodyLowLatency, TransportMessageLowLatency};
>>>>>>> e8607a8b
use zenoh_result::{zerror, ZResult};
use zenoh_runtime::ZRuntime;

pub(crate) async fn send_with_link(
    link: &TransportLinkUnicast,
    msg: TransportMessageLowLatency,
    #[cfg(feature = "stats")] stats: &Arc<TransportStats>,
) -> ZResult<()> {
    let len;
<<<<<<< HEAD
    let codec = Zenoh080::new();
    if link.is_streamed() {
        let mut buffer = vec![0; 4];
=======
    if link.link.is_streamed() {
        let mut buffer = vec![0, 0, 0, 0];
        let codec = Zenoh080::new();
>>>>>>> e8607a8b
        let mut writer = buffer.writer();
        codec
            .write(&mut writer, &msg)
            .map_err(|_| zerror!("Error serializing message {:?}", msg))?;

        len = (buffer.len() - 4) as u32;
        let le = len.to_le_bytes();

        buffer[0..4].copy_from_slice(&le);

        link.link.write_all(&buffer).await?;
    } else {
        let mut buffer = vec![];
        let mut writer = buffer.writer();
        codec
            .write(&mut writer, &msg)
            .map_err(|_| zerror!("Error serializing message {:?}", msg))?;

        #[cfg(feature = "stats")]
        {
            len = buffer.len() as u32;
        }
        link.link.write_all(&buffer).await?;
    }
    log::trace!("Sent: {:?}", msg);

    #[cfg(feature = "stats")]
    {
        stats.inc_tx_t_msgs(1);
        stats.inc_tx_bytes(len as usize);
    }
    Ok(())
}

pub(crate) async fn read_with_link(link: &LinkUnicast, buffer: &mut [u8]) -> ZResult<usize> {
    if link.is_streamed() {
        // 16 bits for reading the batch length
        let mut length = [0_u8; 4];
        link.read_exact(&mut length).await?;
        let n = u32::from_le_bytes(length) as usize;
        link.read_exact(&mut buffer[0..n]).await?;
        Ok(n)
    } else {
        link.read(buffer).await
    }
}

impl TransportUnicastLowlatency {
    pub(super) async fn send_async(&self, msg: TransportMessageLowLatency) -> ZResult<()> {
        let guard = zasyncwrite!(self.link);
<<<<<<< HEAD
        let res = send_with_link(
            &guard,
=======
        let link = guard.as_ref().ok_or_else(|| zerror!("No link"))?;
        send_with_link(
            link,
>>>>>>> e8607a8b
            msg,
            #[cfg(feature = "stats")]
            &self.stats,
        )
        .await;

        // FIXME
        #[cfg(feature = "stats")]
        if res.is_ok() {
            self.stats.inc_tx_n_msgs(1);
        } else {
            self.stats.inc_tx_n_dropped(1);
        }

        res
    }

<<<<<<< HEAD
    pub(super) fn internal_start_rx(&self, lease: Duration, batch_size: u16) {
        let link = tokio::task::block_in_place(|| {
            ZRuntime::RX.block_on(async { self.link.read().await.clone() })
        });
        // self.link.blocking_read().clone());
        // The pool of buffers
        let pool = {
            let rx_buffer_size = self.manager.config.link_rx_buffer_size;
            let mtu = link.get_mtu().min(batch_size) as usize;
            let mut n = rx_buffer_size / mtu;
            if rx_buffer_size % mtu != 0 {
                n += 1;
            }
            zenoh_sync::RecyclingObjectPool::new(n, move || vec![0_u8; mtu].into_boxed_slice())
        };

        let token = self.cancellation_token.child_token();
        // TODO: This can be improved to minimal
        let transport = self.clone();
        let task = async move {
            loop {
                // Retrieve one buffer
                let mut buffer = pool.try_take().unwrap_or_else(|| pool.alloc());

                tokio::select! {
                    // Async read from the underlying link
                    res = tokio::time::timeout(lease, read_with_link(&link, &mut buffer)) => {
                        let bytes = res.map_err(|_| zerror!("{}: expired after {} milliseconds", link, lease.as_millis()))??;

                        #[cfg(feature = "stats")] {
                            let header_bytes = if link.is_streamed() { 2 } else { 0 };
                            transport.stats.inc_rx_bytes(header_bytes + bytes); // Account for the batch len encoding (16 bits)
                        }

                        // Deserialize all the messages from the current ZBuf
                        let zslice = ZSlice::make(Arc::new(buffer), 0, bytes).unwrap();
                        transport.read_messages(zslice, &link).await?;
                    }

                    _ = token.cancelled() => {
                        break;
                    }
                }
            }
            ZResult::Ok(())
        };

        self.task_tracker.spawn_on(task, &ZRuntime::RX);
=======
    pub(super) fn internal_start_rx(&self, lease: Duration) {
        let mut guard = async_std::task::block_on(async { zasyncwrite!(self.handle_rx) });
        let c_transport = self.clone();
        let handle = task::spawn(async move {
            let guard = zasyncread!(c_transport.link);
            let link = guard.as_ref().unwrap().rx();
            drop(guard);
            let rx_buffer_size = c_transport.manager.config.link_rx_buffer_size;

            // Start the rx task
            let res = rx_task(link, c_transport.clone(), lease, rx_buffer_size).await;
            log::debug!(
                "[{}] Rx task finished with result {:?}",
                c_transport.manager.config.zid,
                res
            );
            if res.is_err() {
                log::debug!(
                    "[{}] <on rx exit> finalizing transport with peer: {}",
                    c_transport.manager.config.zid,
                    c_transport.config.zid
                );
                let _ = c_transport.finalize(0).await;
            }
        });
        *guard = Some(handle);
    }

    pub(super) async fn stop_rx(&self) {
        let zid = self.manager.config.zid;
        log::debug!("[{}] Stopping rx task...", zid,);
        let mut guard = zasyncwrite!(self.handle_rx);
        let handle = guard.take();
        drop(guard);

        if let Some(handle) = handle {
            let _ = handle.cancel().await;
            log::debug!("[{}] rx task stopped...", zid,);
        }
    }
}

/*************************************/
/*              TASKS                */
/*************************************/
async fn keepalive_task(
    link: Arc<RwLock<Option<TransportLinkUnicast>>>,
    keep_alive: Duration,
    #[cfg(feature = "stats")] stats: Arc<TransportStats>,
) -> ZResult<()> {
    loop {
        async_std::task::sleep(keep_alive).await;

        let keepailve = TransportMessageLowLatency {
            body: TransportBodyLowLatency::KeepAlive(KeepAlive),
        };

        let guard = zasyncwrite!(link);
        let link = guard.as_ref().ok_or_else(|| zerror!("No link"))?;
        let _ = send_with_link(
            link,
            keepailve,
            #[cfg(feature = "stats")]
            &stats,
        )
        .await;
        drop(guard);
    }
}

async fn rx_task_stream(
    link: TransportLinkUnicastRx,
    transport: TransportUnicastLowlatency,
    lease: Duration,
    rx_buffer_size: usize,
) -> ZResult<()> {
    async fn read(link: &TransportLinkUnicastRx, buffer: &mut [u8]) -> ZResult<usize> {
        // 16 bits for reading the batch length
        let mut length = [0_u8, 0_u8, 0_u8, 0_u8];
        link.link.read_exact(&mut length).await?;
        let n = u32::from_le_bytes(length) as usize;
        let len = buffer.len();
        let b = buffer.get_mut(0..n).ok_or_else(|| {
            zerror!("Batch len is invalid. Received {n} but negotiated max len is {len}.")
        })?;
        link.link.read_exact(b).await?;
        Ok(n)
    }

    // The pool of buffers
    let mtu = link.batch.mtu as usize;
    let mut n = rx_buffer_size / mtu;
    if rx_buffer_size % mtu != 0 {
        n += 1;
    }

    let pool = RecyclingObjectPool::new(n, || vec![0_u8; mtu].into_boxed_slice());
    loop {
        // Retrieve one buffer
        let mut buffer = pool.try_take().unwrap_or_else(|| pool.alloc());

        // Async read from the underlying link
        let bytes = read(&link, &mut buffer)
            .timeout(lease)
            .await
            .map_err(|_| zerror!("{}: expired after {} milliseconds", link, lease.as_millis()))??;
        #[cfg(feature = "stats")]
        transport.stats.inc_rx_bytes(2 + bytes); // Account for the batch len encoding (16 bits)

        // Deserialize all the messages from the current ZBuf
        let zslice = ZSlice::make(Arc::new(buffer), 0, bytes).unwrap();
        transport.read_messages(zslice, &link.link).await?;
    }
}

async fn rx_task_dgram(
    link: TransportLinkUnicastRx,
    transport: TransportUnicastLowlatency,
    lease: Duration,
    rx_buffer_size: usize,
) -> ZResult<()> {
    // The pool of buffers
    let mtu = link.batch.max_buffer_size();
    let mut n = rx_buffer_size / mtu;
    if rx_buffer_size % mtu != 0 {
        n += 1;
    }

    let pool = RecyclingObjectPool::new(n, || vec![0_u8; mtu].into_boxed_slice());
    loop {
        // Retrieve one buffer
        let mut buffer = pool.try_take().unwrap_or_else(|| pool.alloc());

        // Async read from the underlying link
        let bytes = link
            .link
            .read(&mut buffer)
            .timeout(lease)
            .await
            .map_err(|_| zerror!("{}: expired after {} milliseconds", link, lease.as_millis()))??;

        #[cfg(feature = "stats")]
        transport.stats.inc_rx_bytes(bytes);

        // Deserialize all the messages from the current ZBuf
        let zslice = ZSlice::make(Arc::new(buffer), 0, bytes).unwrap();
        transport.read_messages(zslice, &link.link).await?;
    }
}

async fn rx_task(
    link: TransportLinkUnicastRx,
    transport: TransportUnicastLowlatency,
    lease: Duration,
    rx_buffer_size: usize,
) -> ZResult<()> {
    if link.link.is_streamed() {
        rx_task_stream(link, transport, lease, rx_buffer_size).await
    } else {
        rx_task_dgram(link, transport, lease, rx_buffer_size).await
>>>>>>> e8607a8b
    }
}<|MERGE_RESOLUTION|>--- conflicted
+++ resolved
@@ -14,16 +14,6 @@
 use super::transport::TransportUnicastLowlatency;
 #[cfg(feature = "stats")]
 use crate::stats::TransportStats;
-<<<<<<< HEAD
-use zenoh_codec::*;
-use zenoh_core::zasyncwrite;
-
-use std::sync::Arc;
-use std::time::Duration;
-use zenoh_buffers::{writer::HasWriter, ZSlice};
-use zenoh_link::LinkUnicast;
-use zenoh_protocol::transport::TransportMessageLowLatency;
-=======
 use crate::unicast::link::TransportLinkUnicastRx;
 use crate::{unicast::link::TransportLinkUnicast, TransportExecutor};
 use async_std::task;
@@ -34,7 +24,6 @@
 use zenoh_codec::*;
 use zenoh_core::{zasyncread, zasyncwrite};
 use zenoh_protocol::transport::{KeepAlive, TransportBodyLowLatency, TransportMessageLowLatency};
->>>>>>> e8607a8b
 use zenoh_result::{zerror, ZResult};
 use zenoh_runtime::ZRuntime;
 
@@ -44,15 +33,9 @@
     #[cfg(feature = "stats")] stats: &Arc<TransportStats>,
 ) -> ZResult<()> {
     let len;
-<<<<<<< HEAD
-    let codec = Zenoh080::new();
-    if link.is_streamed() {
-        let mut buffer = vec![0; 4];
-=======
     if link.link.is_streamed() {
         let mut buffer = vec![0, 0, 0, 0];
         let codec = Zenoh080::new();
->>>>>>> e8607a8b
         let mut writer = buffer.writer();
         codec
             .write(&mut writer, &msg)
@@ -103,14 +86,9 @@
 impl TransportUnicastLowlatency {
     pub(super) async fn send_async(&self, msg: TransportMessageLowLatency) -> ZResult<()> {
         let guard = zasyncwrite!(self.link);
-<<<<<<< HEAD
-        let res = send_with_link(
-            &guard,
-=======
         let link = guard.as_ref().ok_or_else(|| zerror!("No link"))?;
         send_with_link(
             link,
->>>>>>> e8607a8b
             msg,
             #[cfg(feature = "stats")]
             &self.stats,
@@ -128,56 +106,6 @@
         res
     }
 
-<<<<<<< HEAD
-    pub(super) fn internal_start_rx(&self, lease: Duration, batch_size: u16) {
-        let link = tokio::task::block_in_place(|| {
-            ZRuntime::RX.block_on(async { self.link.read().await.clone() })
-        });
-        // self.link.blocking_read().clone());
-        // The pool of buffers
-        let pool = {
-            let rx_buffer_size = self.manager.config.link_rx_buffer_size;
-            let mtu = link.get_mtu().min(batch_size) as usize;
-            let mut n = rx_buffer_size / mtu;
-            if rx_buffer_size % mtu != 0 {
-                n += 1;
-            }
-            zenoh_sync::RecyclingObjectPool::new(n, move || vec![0_u8; mtu].into_boxed_slice())
-        };
-
-        let token = self.cancellation_token.child_token();
-        // TODO: This can be improved to minimal
-        let transport = self.clone();
-        let task = async move {
-            loop {
-                // Retrieve one buffer
-                let mut buffer = pool.try_take().unwrap_or_else(|| pool.alloc());
-
-                tokio::select! {
-                    // Async read from the underlying link
-                    res = tokio::time::timeout(lease, read_with_link(&link, &mut buffer)) => {
-                        let bytes = res.map_err(|_| zerror!("{}: expired after {} milliseconds", link, lease.as_millis()))??;
-
-                        #[cfg(feature = "stats")] {
-                            let header_bytes = if link.is_streamed() { 2 } else { 0 };
-                            transport.stats.inc_rx_bytes(header_bytes + bytes); // Account for the batch len encoding (16 bits)
-                        }
-
-                        // Deserialize all the messages from the current ZBuf
-                        let zslice = ZSlice::make(Arc::new(buffer), 0, bytes).unwrap();
-                        transport.read_messages(zslice, &link).await?;
-                    }
-
-                    _ = token.cancelled() => {
-                        break;
-                    }
-                }
-            }
-            ZResult::Ok(())
-        };
-
-        self.task_tracker.spawn_on(task, &ZRuntime::RX);
-=======
     pub(super) fn internal_start_rx(&self, lease: Duration) {
         let mut guard = async_std::task::block_on(async { zasyncwrite!(self.handle_rx) });
         let c_transport = self.clone();
@@ -338,6 +266,5 @@
         rx_task_stream(link, transport, lease, rx_buffer_size).await
     } else {
         rx_task_dgram(link, transport, lease, rx_buffer_size).await
->>>>>>> e8607a8b
     }
 }