--- conflicted
+++ resolved
@@ -315,14 +315,23 @@
     let ke = String::from("testKeyExprGossip");
     let msg_size = 8;
 
-    let peer1 = Node {
-        name: format!("Pub & Queryable {}", WhatAmI::Peer),
-        connect: vec![locator.clone()],
-        mode: WhatAmI::Peer,
-        con_task: ConcurrentTask::from([
-            SequentialTask::from([
-                Task::Sleep(Duration::from_millis(2000)),
-                Task::Pub(ke.clone(), msg_size),
+        let locator = String::from("tcp/127.0.0.1:17446");
+        let ke = String::from("testKeyExprGossip");
+        let msg_size = 8;
+
+        let peer1 = Node {
+            name: format!("Pub & Queryable {}", WhatAmI::Peer),
+            connect: vec![locator.clone()],
+            mode: WhatAmI::Peer,
+            con_task: ConcurrentTask::from([
+                SequentialTask::from([
+                    Task::Sleep(Duration::from_millis(2000)),
+                    Task::Pub(ke.clone(), msg_size),
+                ]),
+                SequentialTask::from([
+                    Task::Sleep(Duration::from_millis(2000)),
+                    Task::Queryable(ke.clone(), msg_size),
+                ]),
             ]),
             SequentialTask::from([
                 Task::Sleep(Duration::from_millis(2000)),
@@ -350,7 +359,6 @@
         ..Default::default()
     };
 
-<<<<<<< HEAD
     for mode in [WhatAmI::Peer, WhatAmI::Router] {
         Recipe::new([
             Node {
@@ -392,11 +400,6 @@
             .unwrap();
         Some(config)
     };
-=======
-        let locator = String::from("tcp/127.0.0.1:17446");
-        let ke = String::from("testKeyExprGossip");
-        let msg_size = 8;
->>>>>>> e8607a8b
 
     let recipe = Recipe::new([
         Node {
