--- conflicted
+++ resolved
@@ -801,14 +801,10 @@
     }
 
     #[allow(clippy::new_ret_no_self)]
-<<<<<<< HEAD
     pub(super) fn new(
         config: Config,
         #[cfg(feature = "shared-memory")] shm_reader: Option<Arc<SharedMemoryReader>>,
-    ) -> impl Resolve<ZResult<Session>> + Send {
-=======
-    pub(super) fn new(config: Config) -> impl Resolve<ZResult<Session>> {
->>>>>>> f2e99b6f
+    ) -> impl Resolve<ZResult<Session>> {
         ResolveFuture::new(async move {
             log::debug!("Config: {:?}", &config);
             let aggregated_subscribers = config.aggregation().subscribers().clone();
