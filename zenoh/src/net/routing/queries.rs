--- conflicted
+++ resolved
@@ -13,11 +13,8 @@
 //
 use super::face::FaceState;
 use super::network::Network;
-use super::resource::{
-    elect_router, QueryRoute, QueryTargetQabl, QueryTargetQablSet, Resource, SessionContext,
-};
-use super::router::Tables;
-use crate::prelude::KeyExpr;
+use super::resource::{QueryRoute, QueryTargetQabl, QueryTargetQablSet, Resource, SessionContext};
+use super::router::{RoutingExpr, Tables};
 use async_trait::async_trait;
 use ordered_float::OrderedFloat;
 use petgraph::graph::NodeIndex;
@@ -26,34 +23,19 @@
 use std::convert::TryFrom;
 use std::sync::Arc;
 use std::sync::{RwLock, Weak};
-<<<<<<< HEAD
-use zenoh_collections::Timed;
-use zenoh_protocol_core::key_expr::OwnedKeyExpr;
-use zenoh_sync::get_mut_unchecked;
-
-use zenoh_protocol::io::ZBuf;
-use zenoh_protocol::proto::{DataInfo, QueryBody, RoutingContext};
-use zenoh_protocol_core::key_expr::include::{Includer, DEFAULT_INCLUDER};
-use zenoh_protocol_core::{
-    ConsolidationMode, QueryTarget, QueryableInfo, WhatAmI, WireExpr, ZInt, ZenohId,
-};
-
-use super::face::FaceState;
-use super::network::Network;
-use super::resource::{QueryRoute, QueryTargetQabl, QueryTargetQablSet, Resource, SessionContext};
-use super::router::{RoutingExpr, Tables};
-=======
 use zenoh_buffers::ZBuf;
 use zenoh_protocol::{
     core::{
-        key_expr::include::{Includer, DEFAULT_INCLUDER},
+        key_expr::{
+            include::{Includer, DEFAULT_INCLUDER},
+            OwnedKeyExpr,
+        },
         ConsolidationMode, QueryTarget, QueryableInfo, WhatAmI, WireExpr, ZInt, ZenohId,
     },
     zenoh::{DataInfo, QueryBody, RoutingContext},
 };
 use zenoh_sync::get_mut_unchecked;
 use zenoh_util::Timed;
->>>>>>> 7728f0da
 
 pub(crate) struct Query {
     src_face: Arc<FaceState>,
