--- conflicted
+++ resolved
@@ -135,24 +135,12 @@
         cache: Option<&Box<dyn Any + Send + Sync>>,
     ) -> Option<RoutingContext<NetworkMessage>> {
         if matches!(ctx.msg.body, NetworkBody::Push(_)) {
-<<<<<<< HEAD
-            if let Some(key_expr) = ctx.full_key_expr() {
-                let mut ke_state = zlock!(self.ke_state);
-                if let Some(state) = ke_state.weight_at_mut(&key_expr.clone()) {
-                    let timestamp = tokio::time::Instant::now();
-
-                    if timestamp - state.latest_message_timestamp >= state.threshold {
-                        state.latest_message_timestamp = timestamp;
-                        return Some(ctx);
-                    } else {
-                        return None;
-=======
             if let Some(cache) = cache {
                 if let Some(id) = cache.downcast_ref::<Option<usize>>() {
                     if let Some(id) = id {
                         let mut ke_state = zlock!(self.ke_state);
                         if let Some(state) = ke_state.get_mut(id) {
-                            let timestamp = std::time::Instant::now();
+                            let timestamp = tokio::time::Instant::now();
 
                             if timestamp - state.latest_message_timestamp >= state.threshold {
                                 state.latest_message_timestamp = timestamp;
@@ -163,7 +151,6 @@
                         } else {
                             log::debug!("unxpected cache ID {}", id);
                         }
->>>>>>> f2e99b6f
                     }
                 } else {
                     log::debug!("unxpected cache type {:?}", ctx.full_expr());
@@ -179,24 +166,14 @@
 
 impl DownsamplingInterceptor {
     pub fn new(rules: Vec<DownsamplingRuleConf>) -> Self {
-<<<<<<< HEAD
-        let mut ke_state = KeBoxTree::default();
-        for rule in rules {
-            let mut threshold = tokio::time::Duration::MAX;
-            let mut latest_message_timestamp = tokio::time::Instant::now();
-            if rule.rate != 0.0 {
-                threshold =
-                    tokio::time::Duration::from_nanos((1. / rule.rate * NANOS_PER_SEC) as u64);
-=======
         let mut ke_id = KeBoxTree::default();
         let mut ke_state = HashMap::default();
         for (id, rule) in rules.into_iter().enumerate() {
-            let mut threshold = std::time::Duration::MAX;
-            let mut latest_message_timestamp = std::time::Instant::now();
+            let mut threshold = tokio::time::Duration::MAX;
+            let mut latest_message_timestamp = tokio::time::Instant::now();
             if rule.freq != 0.0 {
                 threshold =
-                    std::time::Duration::from_nanos((1. / rule.freq * NANOS_PER_SEC) as u64);
->>>>>>> f2e99b6f
+                    tokio::time::Duration::from_nanos((1. / rule.freq * NANOS_PER_SEC) as u64);
                 latest_message_timestamp -= threshold;
             }
             ke_id.insert(&rule.key_expr, id);
