--- conflicted
+++ resolved
@@ -47,19 +47,6 @@
     TransportPeerEventHandler,
 };
 
-<<<<<<< HEAD
-pub struct RuntimeState {
-    pub zid: ZenohId,
-    pub whatami: WhatAmI,
-    pub metadata: serde_json::Value,
-    pub router: Arc<Router>,
-    pub config: Notifier<Config>,
-    pub manager: TransportManager,
-    pub transport_handlers: std::sync::RwLock<Vec<Arc<dyn TransportEventHandler>>>,
-    pub(crate) locators: std::sync::RwLock<Vec<Locator>>,
-    pub hlc: Option<Arc<HLC>>,
-    pub(crate) cancel_token: CancellationToken,
-=======
 struct RuntimeState {
     zid: ZenohId,
     whatami: WhatAmI,
@@ -70,8 +57,7 @@
     transport_handlers: std::sync::RwLock<Vec<Arc<dyn TransportEventHandler>>>,
     locators: std::sync::RwLock<Vec<Locator>>,
     hlc: Option<Arc<HLC>>,
-    stop_source: std::sync::RwLock<Option<StopSource>>,
->>>>>>> 0943243d
+    cancel_token: CancellationToken,
 }
 
 #[derive(Clone)]
@@ -205,12 +191,8 @@
 
     pub async fn close(&self) -> ZResult<()> {
         log::trace!("Runtime::close())");
-<<<<<<< HEAD
         // TODO: Check this
-        self.cancel_token.cancel();
-=======
-        drop(self.state.stop_source.write().unwrap().take());
->>>>>>> 0943243d
+        self.state.cancel_token.cancel();
         self.manager().close().await;
         Ok(())
     }
@@ -228,22 +210,13 @@
         F: Future<Output = T> + Send + 'static,
         T: Send + 'static,
     {
-<<<<<<< HEAD
-        let token = self.cancel_token.clone();
+        let token = self.state.cancel_token.clone();
         zenoh_runtime::ZRuntime::Net.spawn(async move {
             tokio::select! {
                 _ = token.cancelled() => {}
                 _ = future => {}
             }
         })
-=======
-        self.state
-            .stop_source
-            .read()
-            .unwrap()
-            .as_ref()
-            .map(|source| async_std::task::spawn(future.timeout_at(source.token())))
->>>>>>> 0943243d
     }
 
     pub(crate) fn router(&self) -> Arc<Router> {
